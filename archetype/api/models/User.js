--- conflicted
+++ resolved
@@ -1,25 +1,13 @@
 'use strict'
-<<<<<<< HEAD
-const Model = require('trails-model')
-
-=======
 
 const Model = require('trails-model')
->>>>>>> 0a8b47ef
 /**
  * User
  *
  * @description A User model
  */
 module.exports = class User extends Model {
-<<<<<<< HEAD
-  static config() {
-  }
-
-  static schema() {
-=======
   static schema () {
->>>>>>> 0a8b47ef
     return {
       username: {
         type: 'string'
