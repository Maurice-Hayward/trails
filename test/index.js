'use strict'

const assert = require('assert')
const smokesignals = require('smokesignals')
const TrailsApp = require('..')
const testAppDefinition = require('./testapp')
const lib = require('../lib')

describe('Trails', () => {
  describe('@TrailsApp', () => {
    describe('idempotence', () => {
      it('should be able to start and stop many instances in a single node process', () => {
        const cycles = [ ]
        for (let i = 0; i < 10; ++i) {
          cycles.push(new Promise (resolve => {
            const app = new TrailsApp(testAppDefinition)
            app.start(testAppDefinition)
              .then(app => {
                assert.equal(app.started, true)
                resolve(app)
              })
          }))
        }

        return Promise.all(cycles)
          .then(apps => {
            return Promise.all(apps.map(app => {
              return app.stop()
            }))
          })
          .then(apps => {
            apps.map(app => {
              assert.equal(app.stopped, true)
            })
          })
      })
      it('should be able to stop, then start the same app', () => {
        const app = new TrailsApp(testAppDefinition)
        return app.start(testAppDefinition)
          .then(app => {
            assert.equal(app.started, true)
            return app.stop()
          })
          .then(app => {
            assert.equal(app.stopped, true)
            return app.start(testAppDefinition)
          })
          .then(app => {
            assert.equal(app.started, true)
            return app.stop()
          })
      })
    })
    describe('#constructor', () => {
      let app
      before(() => {
        app = new TrailsApp(testAppDefinition)
      })

      describe('typical usage', () => {
        it('should be instance of EventEmitter', () => {
          assert(app instanceof require('events').EventEmitter)
        })
        it('should set max number of event listeners', () => {
          assert.equal(app.getMaxListeners(), 128)
        })
        it('should set app properties', () => {
          assert(app.pkg)
          assert(app.config)
          assert(app.api)
        })
        it('should set NODE_ENV', () => {
          assert.equal(process.env.NODE_ENV, 'development')
        })
      })

      describe('errors', () => {
        describe('@LoggerNotDefinedError', () => {
          it('should throw LoggerNotDefinedError if logger is missing', () => {
            const def = {
              pkg: { },
              api: { },
              config: {
                main: {
                  paths: { root: __dirname }
                }
              }
            }
            assert.throws(() => new TrailsApp(def), lib.Errors.LoggerNotDefinedError)
          })
        })
        describe('@ApiNotDefinedError', () => {
          it('should throw ApiNotDefinedError if no api definition is provided', () => {
            const def = {
              pkg: { },
              config: {
                main: {
                  paths: { root: __dirname }
                },
                log: {
                  logger: new smokesignals.Logger('silent')
                }
              }
            }
            const app = new TrailsApp(def)
            assert.throws(() => app.start(), lib.Errors.ApiNotDefinedError)
          })
        })
        describe('@PackageNotDefinedError', () => {
          it('should throw PackageNotDefinedError if no package.json definition is provided', () => {
            const def = {
              config: {
                main: {
                  paths: { root: __dirname }
                },
                log: {
                  logger: new smokesignals.Logger('silent')
                }
              }
            }
            assert.throws(() => new TrailsApp(def), lib.Errors.PackageNotDefinedError)
          })
        })

        it('should cache and freeze process.env', () => {
          process.env.FOO = 'bar'
          const def = {
            api: { },
            config: {
              main: { },
              log: {
                logger: new smokesignals.Logger()
              }
            },
            pkg: { }
          }
          const app = new TrailsApp(def)

          assert.equal(process.env.FOO, 'bar')
          assert.equal(app.env.FOO, 'bar')
          assert.throws(() => app.env.FOO = 1, TypeError)
        })

        it('should freeze config object after trailpacks are loaded', () => {
          const def = {
            pkg: { },
            api: { },
            config: {
              main: {
                packs: [ smokesignals.Trailpack ]
              },
              log: { logger: new smokesignals.Logger('debug') },
              foo: 'bar'
            }
          }
          const app = new TrailsApp(def)
          assert.equal(app.config.foo, 'bar')

          app.start()
          return app.after('trailpack:all:configured').then(() => {
            assert.equal(app.config.foo, 'bar')
            assert.throws(() => app.config.foo = 1, TypeError)
            return app.stop()
          })
        })

        it('should disallow re-assignment of config object', () => {
          const def = {
            pkg: { },
            api: { },
            config: {
              main: {
                packs: [ smokesignals.Trailpack ]
              },
              log: { logger: new smokesignals.Logger('debug') },
              foo: 'bar'
            }
          }
          const app = new TrailsApp(def)
          assert.equal(app.config.foo, 'bar')
          assert.throws(() => app.config = { }, Error)
        })
      })
<<<<<<< HEAD

      it('should cache and freeze process.env', () => {
        process.env.FOO = 'bar'
        const def = {
          api: { },
          config: {
            log: { logger: { } }
          }
        }
        const app = new TrailsApp(def)

        assert.equal(process.env.FOO, 'bar')
        assert.equal(app.env.FOO, 'bar')
        assert.throws(() => app.env.FOO = 1, TypeError)
      })

      it('should freeze config object after trailpacks are loaded', () => {
        const def = {
          api: { },
          config: {
            log: {
              logger: new smokesignals.Logger('silent')
            },
            foo: 'bar'
          }
        }
        const app = new TrailsApp(def)

        assert.equal(app.config.foo, 'bar')

        return app.start().then(() => {
          assert.equal(app.config.foo, 'bar')
          assert.throws(() => app.config.foo = 1, TypeError)
        })
      })
=======
>>>>>>> 48d1cea9
    })

    describe('#after', () => {
      let app
      before(() => {
        app = new TrailsApp(testAppDefinition)
      })

      it('should invoke listener when listening for a single event', () => {
        const eventPromise = app.after([ 'test1' ])
        app.emit('test1')
        return eventPromise
      })
      it('should accept a single event as an array or a string', () => {
        const eventPromise = app.after('test1')
        app.emit('test1')
        return eventPromise
      })
      it('should invoke listener when listening for multiple events', () => {
        const eventPromise = app.after([ 'test1', 'test2', 'test3' ])
        app.emit('test1')
        app.emit('test2')
        app.emit('test3')

        return eventPromise
      })
    })
  })
})<|MERGE_RESOLUTION|>--- conflicted
+++ resolved
@@ -181,44 +181,6 @@
           assert.throws(() => app.config = { }, Error)
         })
       })
-<<<<<<< HEAD
-
-      it('should cache and freeze process.env', () => {
-        process.env.FOO = 'bar'
-        const def = {
-          api: { },
-          config: {
-            log: { logger: { } }
-          }
-        }
-        const app = new TrailsApp(def)
-
-        assert.equal(process.env.FOO, 'bar')
-        assert.equal(app.env.FOO, 'bar')
-        assert.throws(() => app.env.FOO = 1, TypeError)
-      })
-
-      it('should freeze config object after trailpacks are loaded', () => {
-        const def = {
-          api: { },
-          config: {
-            log: {
-              logger: new smokesignals.Logger('silent')
-            },
-            foo: 'bar'
-          }
-        }
-        const app = new TrailsApp(def)
-
-        assert.equal(app.config.foo, 'bar')
-
-        return app.start().then(() => {
-          assert.equal(app.config.foo, 'bar')
-          assert.throws(() => app.config.foo = 1, TypeError)
-        })
-      })
-=======
->>>>>>> 48d1cea9
     })
 
     describe('#after', () => {
