/*eslint no-console: 0 */
'use strict'

const events = require('events')
const lib = require('./lib')

/**
 * The Trails Application. Merges the configuration and API resources
 * loads Trailpacks, initializes logging and event listeners.
 */
module.exports = class TrailsApp extends events.EventEmitter {

  /**
   * @param pkg The application package.json
   *
   * Initialize the Trails Application and its EventEmitter parentclass. Set
   * some necessary default configuration.
   */
  constructor (app) {
    super()

    if (!process.env.NODE_ENV) {
      process.env.NODE_ENV = 'development'
    }
    if (!app.pkg) {
      throw new lib.Errors.PackageNotDefinedError()
    }

    lib.Trails.validateConfig(app.config)

    Object.defineProperties(this, {
      env: {
        enumerable: false,
        value: Object.freeze(JSON.parse(JSON.stringify(process.env)))
      },
      pkg: {
        enumerable: false,
        value: app.pkg
      },
      config: {
        value: lib.Trails.buildConfig(app.config),
        configurable: true
      },
      api: {
        value: app.api,
        writable: true,
        configurable: true
      },
      _trails: {
        enumerable: false,
        value: require('./package')
      }
    })

    // trailpack constructors may depend on app.config, to instantiate after
    // setting the config property
    const trailpacks = this.config.main.packs.map(Pack => new Pack(this))

    Object.defineProperties(this, {
      packs: {
        value: lib.Trailpack.getTrailpackMapping(trailpacks)
      },
      loadedPacks: {
        enumerable: false,
        value: trailpacks
      },
      loadedModules: {
        enumerable: false,
        value: lib.Trails.getExternalModules(this.pkg)
      }
    })

<<<<<<< HEAD
    this.env = Object.freeze(JSON.parse(JSON.stringify(process.env)))
    this.pkg = app.pkg
    this.config = lib.Trails.buildConfig(app.config)
    this.api = app.api
=======
>>>>>>> 48d1cea9
    this.bound = false
    this.started = false
    this.stopped = false

    this.setMaxListeners(this.config.main.maxListeners)
  }

  /**
   * Start the App. Load all Trailpacks. The "api" property is required, here,
   * if not provided to the constructor.
   *
   * @param app.api The application api (api/ folder)
   * @param app.config The application configuration (config/ folder)
   * @return Promise
   */
  start (app) {
    if (!this.api && !(app && app.api)) {
      throw new lib.Errors.ApiNotDefinedError()
    }

    this.api || (this.api = app && app.api)

    lib.Trails.bindEvents(this)
    lib.Trailpack.bindTrailpackPhaseListeners(this, this.loadedPacks)
    lib.Trailpack.bindTrailpackMethodListeners(this, this.loadedPacks)

    this.emit('trails:start')

    return this.after('trails:ready')
      .then(() => {
        this.started = true
        return this
      })
  }

  /**
   * Shutdown. Unbind listeners, unload trailpacks.
   * @return Promise
   */
  stop (err) {
    this.stopped = true
    if (err) {
      this.log.error('\n', err.stack || '')
    }
    if (!this.started) {
      this.log.error('The application did not boot successfully.')
      this.log.error('Try increasing the loglevel to "debug" to learn more')
    }

    this.emit('trails:stop')

    lib.Trails.unbindEvents(this)

    return Promise.all(
      Object.keys(this.packs || { }).map(packName => {
        this.log.debug('Unloading trailpack', packName)
        return this.packs[packName].unload()
      }))
      .then(() => {
        return this
      })
  }

  /**
   * @override
   * Log app events for debugging
   */
  emit (event) {
    this.log.debug('trails event:', event)
    return super.emit.apply(this, arguments)
  }

  /**
   * Resolve Promise once all events in the list have emitted
   * @return Promise
   */
  after (events) {
    if (!Array.isArray(events)) {
      events = [ events ]
    }

    return Promise.all(events.map(eventName => {
      return new Promise(resolve => this.once(eventName, resolve))
    }))
  }

  /**
   * Expose the logger on the app object. The logger can be configured by
   * setting the "config.log.logger" config property.
   */
  get log () {
    return this.config.log.logger
  }
}<|MERGE_RESOLUTION|>--- conflicted
+++ resolved
@@ -70,13 +70,6 @@
       }
     })
 
-<<<<<<< HEAD
-    this.env = Object.freeze(JSON.parse(JSON.stringify(process.env)))
-    this.pkg = app.pkg
-    this.config = lib.Trails.buildConfig(app.config)
-    this.api = app.api
-=======
->>>>>>> 48d1cea9
     this.bound = false
     this.started = false
     this.stopped = false
