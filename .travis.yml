--- conflicted
+++ resolved
@@ -1,29 +1,13 @@
 language: node_js
-<<<<<<< HEAD
-env:
-  - NODE_VERSION="4.0"
-  - NODE_VERSION="5.4"
-=======
 osx_image: xcode7.3
 node_js:
 - '4'
 - stable
 
->>>>>>> e8443584
 os:
 - linux
 - osx
-matrix:
-  fast_finish: true
-before_install:
-  - git clone https://github.com/creationix/nvm.git /tmp/.nvm;
-    source /tmp/.nvm/nvm.sh;
-    nvm install $NODE_VERSION;
-    nvm use --delete-prefix $NODE_VERSION;
-install:
-  - npm install
-script:
-  - npm test
+- windows
 
 notifications:
   email: false
